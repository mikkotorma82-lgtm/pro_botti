import os
import json
import logging
import requests
from tools.capital_constants import SYMBOL_EPIC_OVERRIDE

logger = logging.getLogger(__name__)


from tools.capital_constants import SYMBOL_EPIC_OVERRIDE

logger = logging.getLogger(__name__)


class CapitalClient:
    def __init__(self):
        self.base = os.getenv(
            "CAPITAL_API_BASE", "https://api-capital.backend-capital.com"
        )
        self.api_key = os.getenv("CAPITAL_API_KEY")
        self.username = os.getenv("CAPITAL_USERNAME")
        self.password = os.getenv("CAPITAL_PASSWORD")
        self.session = requests.Session()
        self._authenticate()

    def _authenticate(self):
        url = f"{self.base}/api/v1/session"
        headers = {"X-CAP-API-KEY": self.api_key, "Content-Type": "application/json"}
        payload = {"identifier": self.username, "password": self.password}
        r = self.session.post(url, headers=headers, data=json.dumps(payload))
        if r.status_code != 200:
            raise Exception(f"Capital.com auth failed: {r.text}")
        data = r.json()
        cst = data.get("CST") or r.headers.get("CST")
        sec = data.get("securityToken") or r.headers.get("X-SECURITY-TOKEN")
        if not cst or not sec:
            raise Exception(f"Capital.com auth missing tokens: {r.text}")
        self.session.headers.update({"CST": cst, "X-SECURITY-TOKEN": sec})

    def _resolve_epic(self, symbol: str) -> str:
        """
<<<<<<< HEAD
        Resolve the epic for a given trading symbol.
        
        If the symbol has an override mapping, use the override epic.
        Otherwise, return the symbol as-is (assumes symbol == epic).
        
        Args:
            symbol: The trading symbol (e.g., "XAUUSD")
            
=======
        Resolve symbol to epic using SYMBOL_EPIC_OVERRIDE.

        Args:
            symbol: The input symbol (e.g., "XAUUSD")

>>>>>>> 6706abb3
        Returns:
            The epic to use for API calls (e.g., "GOLD")
        """
        symbol_u = symbol.upper()
        if symbol_u in SYMBOL_EPIC_OVERRIDE:
            epic = SYMBOL_EPIC_OVERRIDE[symbol_u]
            logger.info("Using epic override for symbol %s -> %s", symbol_u, epic)
            return epic
        return symbol

<<<<<<< HEAD
    def get_candles(self, epic, resolution="HOUR", max=200, from_ts=None, to_ts=None):
        # Resolve epic override (e.g., XAUUSD -> GOLD)
        resolved_epic = self._resolve_epic(epic)
        
        url = f"{self.base}/api/v1/prices/{resolved_epic}"
=======
    def get_candles(self, symbol, resolution="HOUR", max=200, from_ts=None, to_ts=None):
        """
        Get candles for a symbol (auto-resolves to epic).

        Args:
            symbol: The symbol (e.g., "XAUUSD") - will be resolved to epic
            resolution: Time resolution
            max: Maximum number of candles
            from_ts: Start timestamp
            to_ts: End timestamp

        Returns:
            List of candle data
        """
        epic = self._resolve_epic(symbol)
        url = f"{self.base}/api/v1/prices/{epic}"
>>>>>>> 6706abb3
        params = {"resolution": resolution, "max": max}
        if from_ts:
            params["from"] = from_ts
        if to_ts:
            params["to"] = to_ts
        r = self.session.get(url, params=params)
        if r.status_code != 200:
<<<<<<< HEAD
            print(f"[WARN] get_candles {resolved_epic}: {r.status_code}")
=======
            logger.warning("get_candles %s (epic: %s): %s", symbol, epic, r.status_code)
>>>>>>> 6706abb3
            return []
        return r.json().get("prices", [])

    def get_positions(self):
        url = f"{self.base}/api/v1/positions"
        r = self.session.get(url)
        if r.status_code != 200:
            logger.warning("get_positions: %s", r.status_code)
            return []
        return r.json().get("positions", [])<|MERGE_RESOLUTION|>--- conflicted
+++ resolved
@@ -39,7 +39,6 @@
 
     def _resolve_epic(self, symbol: str) -> str:
         """
-<<<<<<< HEAD
         Resolve the epic for a given trading symbol.
         
         If the symbol has an override mapping, use the override epic.
@@ -48,13 +47,6 @@
         Args:
             symbol: The trading symbol (e.g., "XAUUSD")
             
-=======
-        Resolve symbol to epic using SYMBOL_EPIC_OVERRIDE.
-
-        Args:
-            symbol: The input symbol (e.g., "XAUUSD")
-
->>>>>>> 6706abb3
         Returns:
             The epic to use for API calls (e.g., "GOLD")
         """
@@ -65,30 +57,11 @@
             return epic
         return symbol
 
-<<<<<<< HEAD
     def get_candles(self, epic, resolution="HOUR", max=200, from_ts=None, to_ts=None):
         # Resolve epic override (e.g., XAUUSD -> GOLD)
         resolved_epic = self._resolve_epic(epic)
         
         url = f"{self.base}/api/v1/prices/{resolved_epic}"
-=======
-    def get_candles(self, symbol, resolution="HOUR", max=200, from_ts=None, to_ts=None):
-        """
-        Get candles for a symbol (auto-resolves to epic).
-
-        Args:
-            symbol: The symbol (e.g., "XAUUSD") - will be resolved to epic
-            resolution: Time resolution
-            max: Maximum number of candles
-            from_ts: Start timestamp
-            to_ts: End timestamp
-
-        Returns:
-            List of candle data
-        """
-        epic = self._resolve_epic(symbol)
-        url = f"{self.base}/api/v1/prices/{epic}"
->>>>>>> 6706abb3
         params = {"resolution": resolution, "max": max}
         if from_ts:
             params["from"] = from_ts
@@ -96,11 +69,7 @@
             params["to"] = to_ts
         r = self.session.get(url, params=params)
         if r.status_code != 200:
-<<<<<<< HEAD
             print(f"[WARN] get_candles {resolved_epic}: {r.status_code}")
-=======
-            logger.warning("get_candles %s (epic: %s): %s", symbol, epic, r.status_code)
->>>>>>> 6706abb3
             return []
         return r.json().get("prices", [])
 
