--- conflicted
+++ resolved
@@ -2,23 +2,11 @@
 import json
 import logging
 import requests
-<<<<<<< HEAD
 from loguru import logger
 
 SYMBOL_EPIC_OVERRIDE: dict[str, str] = {
     "XAUUSD": "GOLD",  # Käytä aina GOLD-epiciä kun symboli on XAUUSD
 }
-=======
-from tools.capital_constants import SYMBOL_EPIC_OVERRIDE
-
-logger = logging.getLogger(__name__)
-
-
-from tools.capital_constants import SYMBOL_EPIC_OVERRIDE
-
-logger = logging.getLogger(__name__)
-
->>>>>>> 16753051
 
 class CapitalClient:
     def __init__(self):
@@ -45,7 +33,6 @@
             raise Exception(f"Capital.com auth missing tokens: {r.text}")
         self.session.headers.update({"CST": cst, "X-SECURITY-TOKEN": sec})
 
-<<<<<<< HEAD
     def _search_markets(self, symbol: str) -> list:
         """Search for markets matching the given symbol."""
         url = f"{self.base}/api/v1/markets"
@@ -89,27 +76,6 @@
 
         logger.info(f"Resolved epic for symbol {symbol_u} -> {epic} (auto-discovery)")
         return epic
-=======
-    def _resolve_epic(self, symbol: str) -> str:
-        """
-        Resolve the epic for a given trading symbol.
-        
-        If the symbol has an override mapping, use the override epic.
-        Otherwise, return the symbol as-is (assumes symbol == epic).
-        
-        Args:
-            symbol: The trading symbol (e.g., "XAUUSD")
-            
-        Returns:
-            The epic to use for API calls (e.g., "GOLD")
-        """
-        symbol_u = symbol.upper()
-        if symbol_u in SYMBOL_EPIC_OVERRIDE:
-            epic = SYMBOL_EPIC_OVERRIDE[symbol_u]
-            logger.info("Using epic override for symbol %s -> %s", symbol_u, epic)
-            return epic
-        return symbol
->>>>>>> 16753051
 
     def get_candles(self, epic, resolution="HOUR", max=200, from_ts=None, to_ts=None):
         # Resolve epic override (e.g., XAUUSD -> GOLD)
